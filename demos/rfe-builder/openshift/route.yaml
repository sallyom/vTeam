---
apiVersion: route.openshift.io/v1
kind: Route
metadata:
<<<<<<< HEAD
=======
  name: rhoai-api
>>>>>>> 37c0383a
  labels:
    app: rhoai-ai-feature-sizing
    component: api
  name: rhoai-api
spec:
  host: ''
  port:
    targetPort: api-server
  tls:
    insecureEdgeTerminationPolicy: Redirect
    termination: edge
  to:
    kind: Service
    name: rhoai-ai-feature-sizing
    weight: 100
  wildcardPolicy: None
---
apiVersion: route.openshift.io/v1
kind: Route
metadata:
<<<<<<< HEAD
=======
  name: rhoai-ui
>>>>>>> 37c0383a
  labels:
    app: rhoai-ai-feature-sizing
    component: ui
  name: rhoai-ui
spec:
  host: ''
  path: /deployments/rhoai-ai-feature-sizing/ui
  port:
    targetPort: ui
  tls:
    insecureEdgeTerminationPolicy: Redirect
    termination: edge
  to:
    kind: Service
    name: rhoai-ai-feature-sizing
    weight: 100
  wildcardPolicy: None<|MERGE_RESOLUTION|>--- conflicted
+++ resolved
@@ -2,10 +2,6 @@
 apiVersion: route.openshift.io/v1
 kind: Route
 metadata:
-<<<<<<< HEAD
-=======
-  name: rhoai-api
->>>>>>> 37c0383a
   labels:
     app: rhoai-ai-feature-sizing
     component: api
@@ -26,10 +22,6 @@
 apiVersion: route.openshift.io/v1
 kind: Route
 metadata:
-<<<<<<< HEAD
-=======
-  name: rhoai-ui
->>>>>>> 37c0383a
   labels:
     app: rhoai-ai-feature-sizing
     component: ui
